--- conflicted
+++ resolved
@@ -306,14 +306,11 @@
             );
           }
         }
-<<<<<<< HEAD
-=======
         // Color changes for heatmap are not supported via picker (uses fixed color ramp)
       } else {
         const paintProperty =
           property === "color" ? "line-color" : "line-opacity";
         state.map.setPaintProperty(layerId, paintProperty, value);
->>>>>>> 1246fbc8
       }
       // Color changes for heatmap are not supported via picker (uses fixed color ramp)
       return;
@@ -538,11 +535,7 @@
    * stack to create a glowing effect. Where routes overlap, the effect compounds.
    */
   async _updateHeatmapLayer(layerName, data, sourceId, layerId, layerInfo) {
-<<<<<<< HEAD
-    // Detect current theme for color scheme
-=======
     // Detect current theme for color ramp
->>>>>>> 1246fbc8
     const theme =
       document.documentElement.getAttribute("data-bs-theme") || "dark";
 
@@ -555,11 +548,7 @@
     const { tripCount, glowLayers } = heatmapConfig;
 
     console.log(
-<<<<<<< HEAD
-      `Heatmap: ${tripCount} trips, creating ${glowLayers.length} glow layers`,
-=======
       `Heatmap: ${tripCount} trips → ${pointCount} points (densify: ${densifyDistance}m)`,
->>>>>>> 1246fbc8
     );
 
     const existingSource = state.map.getSource(sourceId);
@@ -569,43 +558,6 @@
     // Fast path: update existing source and layer paint properties
     if (existingSource && existingGlowLayer) {
       try {
-<<<<<<< HEAD
-        existingSource.setData(data);
-
-        // Update all glow layers with new paint properties
-        glowLayers.forEach((glowConfig, index) => {
-          const glowLayerId = `${layerName}-layer-${index}`;
-          if (state.map.getLayer(glowLayerId)) {
-            state.map.setPaintProperty(
-              glowLayerId,
-              "line-color",
-              glowConfig.paint["line-color"],
-            );
-            state.map.setPaintProperty(
-              glowLayerId,
-              "line-width",
-              glowConfig.paint["line-width"],
-            );
-            state.map.setPaintProperty(
-              glowLayerId,
-              "line-opacity",
-              glowConfig.paint["line-opacity"],
-            );
-            if (glowConfig.paint["line-blur"] !== undefined) {
-              state.map.setPaintProperty(
-                glowLayerId,
-                "line-blur",
-                glowConfig.paint["line-blur"],
-              );
-            }
-            state.map.setLayoutProperty(
-              glowLayerId,
-              "visibility",
-              layerInfo.visible ? "visible" : "none",
-            );
-          }
-        });
-=======
         existingSource.setData(heatmapData);
 
         // Update paint properties for new data
@@ -635,7 +587,6 @@
           "visibility",
           layerInfo.visible ? "visible" : "none",
         );
->>>>>>> 1246fbc8
 
         layerInfo.layer = data;
         return;
@@ -689,10 +640,6 @@
         paint: glowConfig.paint,
       };
 
-<<<<<<< HEAD
-      state.map.addLayer(layerConfig);
-    });
-=======
     // Ensure visibility is correctly applied
     if (state.map.getLayer(layerId)) {
       state.map.setLayoutProperty(
@@ -701,7 +648,6 @@
         layerInfo.visible ? "visible" : "none",
       );
     }
->>>>>>> 1246fbc8
 
     // Store trip data for reference
     layerInfo.layer = data;
